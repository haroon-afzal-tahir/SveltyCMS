--- conflicted
+++ resolved
@@ -75,10 +75,7 @@
 		}
 	};
 
-<<<<<<< HEAD
 	// Define a function to add a new role with default permissions
-=======
->>>>>>> 883c0120
 	function addPermission() {
 		const newRole = Object.values(roles).find((role) => !rolesArray.some((r) => r.name === role) && role !== 'admin');
 		if (newRole) {
@@ -96,7 +93,6 @@
 		}
 	}
 
-<<<<<<< HEAD
 	function togglePermission(role, permission) {
 		// Toggle the permission
 		role.permissions[permission] = !role.permissions[permission];
@@ -114,54 +110,6 @@
 		rolesArray = rolesArray.filter((_, i) => i !== index);
 		const updatedPermissions = { ...$permissionStore };
 		delete updatedPermissions[roleName];
-=======
-	function removeRole(index: number) {
-		rolesArray = rolesArray.filter((_, i) => i !== index);
-		MorePermissions = true;
-	}
-
-	function togglePermission(event: MouseEvent, role: { name: Role; permissions: permissions[Role] }, permission: string, index: number) {
-		event.stopPropagation();
-
-		if (role && role.permissions && permission in role.permissions) {
-			const typedPermission = permission as Permission;
-			const buttonInfo = getButtonMap(role.name, typedPermission);
-
-			if (buttonInfo) {
-				// Update the role's permission
-				role.permissions = { ...role.permissions, [typedPermission]: !role.permissions[typedPermission] };
-
-				// Update the button map toggle based on the new permission state
-				buttonMap[permission].toggle = role.permissions[typedPermission];
-
-				// Update the roles array
-				rolesArray = [...rolesArray];
-			} else {
-				console.error('Button information not found for the permission:', permission);
-			}
-		} else {
-			console.error('Role or role.permissions is undefined');
-		}
-	}
-
-	function toggleAllPermissions(permission: string) {
-		const typedPermission = permission as Permission;
-		const allRolesHavePermission = rolesArray.every((role) => role.permissions?.[typedPermission]);
-
-		if (allRolesHavePermission !== undefined) {
-			rolesArray.forEach((role) => {
-				const buttonInfo = getButtonMap(role.name, typedPermission);
-				if (buttonInfo) {
-					// Update the role's permission
-					role.permissions = { ...role.permissions, [typedPermission]: !allRolesHavePermission };
-
-					// // Update the button map
-					// buttonMap[permission].toggle = !allRolesHavePermission;
-				} else {
-					console.error('Button information not found for the permission:', permission);
-				}
-			});
->>>>>>> 883c0120
 
 		permissionStore.set(updatedPermissions);
 	}
@@ -196,15 +144,7 @@
 				}
 			});
 		});
-<<<<<<< HEAD
 		return truePermissions;
-=======
-
-		// Update the permissionStore with the new permissions
-		permissionStore.set(truePermissions);
-
-		console.log('permissions:', JSON.stringify(truePermissions));
->>>>>>> 883c0120
 	}
 </script>
 
@@ -233,7 +173,6 @@
 	{/if}
 
 	<!-- Add Permission -->
-<<<<<<< HEAD
 	{#if Object.keys(permissionStore).length > 0}
 		<button on:click={addPermission} class="variant-filled-tertiary btn w-full justify-center text-center sm:w-auto sm:justify-end">
 			<iconify-icon icon="material-symbols:add" color="white" width="18" class="mr-1" />
@@ -242,15 +181,6 @@
 	{/if}
 </div>
 
-=======
-	{#if MorePermissions}
-		<button on:click={addPermission} class="variant-filled-tertiary btn w-full justify-center text-center sm:w-auto sm:justify-end">
-			<iconify-icon icon="material-symbols:add" color="white" width="18" class="mr-1" />
-			{m.collection_permission_addpermission()}</button
-		>
-	{/if}
-</div>
->>>>>>> 883c0120
 {#if filteredRolesArray.length > 0}
 	<div class="table-container my-2">
 		<table class="table table-hover table-compact">
@@ -310,6 +240,7 @@
 						<!-- Delete Role Button -->
 						<td class="bg-white text-center dark:bg-surface-900">
 							<button on:click={() => removeRole(index)} class="variant-ghost-surface btn-icon">X</button>
+							<button on:click={() => removeRole(index)} class="variant-ghost-surface btn-icon">X</button>
 						</td>
 					</tr>
 				{/each}
