--- conflicted
+++ resolved
@@ -14,11 +14,7 @@
 import { SessionAdapter } from '@src/auth/mongoDBAuth/sessionAdapter';
 
 // Theme
-<<<<<<< HEAD
 import {DEFAULT_THEME} from '@src/utils/utils';
-=======
-import { DEFAULT_THEME } from '@src/utils/utils';
->>>>>>> 9bfdee05
 
 export async function load({ cookies, route, params }) {
 	const sessionAdapter = new SessionAdapter();
