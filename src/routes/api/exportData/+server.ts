import fs from 'fs';
import type { RequestHandler } from './$types';
import { publicEnv } from '@root/config/public';
import { _GET } from '@api/query/GET';

// Auth
import { auth } from '@api/databases/db';
import { SESSION_COOKIE_NAME } from '@src/auth';

// Stores
import { collections } from '@src/stores/store';
import { get } from 'svelte/store';

export const GET: RequestHandler = async ({ cookies }) => {
	// Get the session cookie.
	const sessionId = cookies.get(SESSION_COOKIE_NAME) as string;

	if (!auth) {
		console.error('Authentication system is not initialized');
		return new Response('Internal Server Error', { status: 500 });
	}

	// Validate the session.
<<<<<<< HEAD
	const user = await auth.validateSession(sessionId);
=======
	const user = await auth.validateSession({ session_id });
>>>>>>> 8b594da3

	if (!user || user.role !== 'admin') {
		return new Response('', { status: 403 });
	}

	// Get the collection model.
	const $collections = get(collections);

	// Get the form data.
	const data: { [key: string]: any } = {};

	for (const collection of Object.values($collections)) {
		const name = collection.name as string;
		data[name] = (
			await (
				await _GET({
					schema: collection,
					user
				})
			).json()
		).entryList;
	}

	if (publicEnv.EXTRACT_DATA_PATH) {
		fs.writeFileSync(publicEnv.EXTRACT_DATA_PATH, JSON.stringify(data).replaceAll('/media', 'media'));
		return new Response('', { status: 200 });
	} else {
		return new Response('EXTRACT_DATA_PATH not configured', { status: 500 });
	}
};<|MERGE_RESOLUTION|>--- conflicted
+++ resolved
@@ -21,11 +21,7 @@
 	}
 
 	// Validate the session.
-<<<<<<< HEAD
-	const user = await auth.validateSession(sessionId);
-=======
-	const user = await auth.validateSession({ session_id });
->>>>>>> 8b594da3
+	const user = await auth.validateSession({ sessionId });
 
 	if (!user || user.role !== 'admin') {
 		return new Response('', { status: 403 });
