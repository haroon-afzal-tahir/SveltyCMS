import { dev } from '$app/environment';
import { publicEnv } from '@root/config/public';
import { privateEnv } from '@root/config/private';

// Auth
import { Auth } from '@src/auth';
import { getCollections, updateCollections } from '@src/collections';
<<<<<<< HEAD
import { setLoadedRolesAndPermissions } from '@src/auth/types';
=======
import { setLoadedRolesAndPermissions, type LoadedRolesAndPermissions } from '@src/auth/types';
>>>>>>> b8be3d6c

// Adapters
import type { dbInterface } from '@api/databases/dbInterface';
import type { authDBInterface } from '@src/auth/authDBInterface';

// System Logs
import { logger } from '@src/utils/logger';

// Database and authentication adapters
let dbAdapter: dbInterface | null = null;
let authAdapter: authDBInterface | null = null;
let auth: Auth | null = null;

const MAX_RETRIES = 5;
const RETRY_DELAY = 5000; // 5 seconds

let initializationPromise: Promise<void> | null = null;

// Flag to track initialization status
let isInitialized = false;

// Load database and authentication adapters
async function loadAdapters() {
	try {
		if (privateEnv.DB_TYPE === 'mongodb') {
			logger.debug('Loading MongoDB adapters...');

			const [{ MongoDBAdapter }, { MongoDBAuthAdapter }] = await Promise.all([
				import('./mongoDBAdapter'),
<<<<<<< HEAD
				import('@src/auth/mongodbAuth/mongoDBAuthAdapter')
=======
				import('@src/auth/mongoDBAuth/mongoDBAuthAdapter')
>>>>>>> b8be3d6c
			]);
			dbAdapter = new MongoDBAdapter();
			authAdapter = new MongoDBAuthAdapter();
			logger.info('MongoDB adapters loaded successfully.');
		} else if (privateEnv.DB_TYPE === 'mariadb' || privateEnv.DB_TYPE === 'postgresql') {
			logger.debug('Loading SQL adapters...');

			// Uncomment and ensure these adapters are correctly implemented
			// const [{ DrizzleDBAdapter }, { DrizzleAuthAdapter }] = await Promise.all([
			//     import('./drizzleDBAdapter'),
			//     import('@src/auth/drizzleAuthAdapter')
			// ]);
			// dbAdapter = new DrizzleDBAdapter();
			// authAdapter = new DrizzleAuthAdapter();
			throw new Error('SQL adapters not implemented yet');
		} else {
			throw new Error(`Unsupported DB_TYPE: ${privateEnv.DB_TYPE}`);
		}
	} catch (error) {
		const err = error as Error;
		logger.error(`Error loading adapters: ${err.message}`, { error: err });
		throw err;
	}
}

// Connect to the database
async function connectToDatabase(retries = MAX_RETRIES) {
	if (!dbAdapter) {
		logger.error('Database adapter not initialized');
		throw new Error('Database adapter not initialized');
	}
	// Message for connecting to the database
	logger.info(`\x1b[33m\x1b[5mTrying to connect to your defined ${privateEnv.DB_NAME} database ...\x1b[0m`);

	while (retries > 0) {
		try {
			await dbAdapter.connect();

			// Message for successful connection
			logger.info(`\x1b[32mConnection to ${privateEnv.DB_NAME} database successful!\x1b[0m ===> Enjoying your \x1b[31m${publicEnv.SITE_NAME}\x1b[0m`);
			return;
		} catch (error) {
			// Message for connection error
			const err = error as Error;
			logger.error(`\x1b[31m Error connecting to database:\x1b[0m ${err.message}`, { name: err.name, message: err.message });

			retries -= 1;
			if (retries > 0) {
				logger.info(`Retrying... Attempts left: ${retries}`, { retries });
				await new Promise((resolve) => setTimeout(resolve, RETRY_DELAY));
			} else {
				const errorMsg = 'Failed to connect to the database after maximum retries';
				logger.error(errorMsg);
				throw new Error(errorMsg);
			}
		}
	}
}

// Initialize adapters
async function initializeAdapters() {
	// Check if adapters are already initialized
	if (isInitialized) {
		logger.debug('Adapters already initialized, skipping initialization.');
		return;
	}

	try {
		logger.debug('Starting to load adapters...');
		await loadAdapters();
		await connectToDatabase();

		logger.debug('Initializing collections...');
		await updateCollections();
		const collections = await getCollections();

		if (Object.keys(collections).length === 0) {
			throw new Error('No collections found after initialization');
		}

		if (dbAdapter) {
			await dbAdapter.setupAuthModels();
			await dbAdapter.setupMediaModels();
			await dbAdapter.getCollectionModels();
		} else {
			throw new Error('Database adapter not initialized');
		}

		if (authAdapter) {
			auth = new Auth(authAdapter);
			logger.debug('Authentication adapter initialized.');

			// Initialize default roles and permissions
			await authAdapter.initializeDefaultRolesAndPermissions();
			logger.info('Default roles and permissions initialized.');

			// Load roles and permissions after initialization
			const roles = await authAdapter.getAllRoles();
			const permissions = await authAdapter.getAllPermissions();
<<<<<<< HEAD
			setLoadedRolesAndPermissions(roles, permissions);
=======

			// Create a LoadedRolesAndPermissions object
			const loadedData: LoadedRolesAndPermissions = {
				roles,
				permissions
			};

			// Pass the single object to setLoadedRolesAndPermissions
			setLoadedRolesAndPermissions(loadedData);
>>>>>>> b8be3d6c
			logger.info('Roles and permissions loaded.');
		} else {
			throw new Error('Authentication adapter not initialized');
		}

		isInitialized = true; // Mark as initialized
		logger.info('Adapters initialized successfully');
	} catch (error) {
		const err = error as Error;
		logger.error(`Error initializing adapters: ${err.message}`, { error: err });
		initializationPromise = null; // Reset promise on error to retry initialization if needed
		throw err;
	}
}

// Initialize adapters and set the promise
initializationPromise = initializeAdapters()
	.then(() => {
		logger.debug('Initialization completed successfully.');
	})
	.catch((error) => {
		const err = error as Error;
		logger.error(`Initialization promise rejected with error: ${err.message}`, { name: err.name, message: err.message });
		initializationPromise = null; // Reset promise on error to retry initialization if needed
	});

// Initialize collections object
const collectionsModels: { [key: string]: any } = {};

// Set up collections in the database using the adapter
export async function getCollectionModels() {
	if (!dbAdapter) {
		const errorMsg = 'Database adapter not initialized';
		logger.error(errorMsg);
		throw new Error(errorMsg);
	}

	try {
		logger.debug('Fetching collection models...');
		const models = await dbAdapter.getCollectionModels();
		Object.assign(collectionsModels, models);
		logger.debug('Collection models fetched successfully', { modelCount: Object.keys(models).length });
		return collectionsModels;
	} catch (error) {
		const err = error as Error;
		logger.error(`Error fetching collection models: ${err.message}`, { error: err });
		throw err;
	}
}

// Google OAuth2 - optional authentication
//let googleAuth: any = null;
async function googleAuth() {
	if (privateEnv.GOOGLE_CLIENT_ID && privateEnv.GOOGLE_CLIENT_SECRET) {
		const { google } = await import('googleapis');
		logger.debug('Setting up Google OAuth2...');
		const oauth2Client = new google.auth.OAuth2(
			privateEnv.GOOGLE_CLIENT_ID,
			privateEnv.GOOGLE_CLIENT_SECRET,
			`${dev ? publicEnv.HOST_DEV : publicEnv.HOST_PROD}/login/oauth`
		);

		return oauth2Client;
		logger.debug('Google OAuth2 setup complete.');
	} else {
		logger.warn('Google client ID and secret not provided. Google OAuth will not be available.');
	}
}
// Export collections and auth objects
export { collectionsModels, auth, googleAuth, initializationPromise, dbAdapter, authAdapter };<|MERGE_RESOLUTION|>--- conflicted
+++ resolved
@@ -5,11 +5,7 @@
 // Auth
 import { Auth } from '@src/auth';
 import { getCollections, updateCollections } from '@src/collections';
-<<<<<<< HEAD
-import { setLoadedRolesAndPermissions } from '@src/auth/types';
-=======
 import { setLoadedRolesAndPermissions, type LoadedRolesAndPermissions } from '@src/auth/types';
->>>>>>> b8be3d6c
 
 // Adapters
 import type { dbInterface } from '@api/databases/dbInterface';
@@ -39,16 +35,14 @@
 
 			const [{ MongoDBAdapter }, { MongoDBAuthAdapter }] = await Promise.all([
 				import('./mongoDBAdapter'),
-<<<<<<< HEAD
 				import('@src/auth/mongodbAuth/mongoDBAuthAdapter')
-=======
-				import('@src/auth/mongoDBAuth/mongoDBAuthAdapter')
->>>>>>> b8be3d6c
 			]);
 			dbAdapter = new MongoDBAdapter();
 			authAdapter = new MongoDBAuthAdapter();
 			logger.info('MongoDB adapters loaded successfully.');
+			logger.info('MongoDB adapters loaded successfully.');
 		} else if (privateEnv.DB_TYPE === 'mariadb' || privateEnv.DB_TYPE === 'postgresql') {
+			logger.debug('Loading SQL adapters...');
 			logger.debug('Loading SQL adapters...');
 
 			// Uncomment and ensure these adapters are correctly implemented
@@ -59,11 +53,15 @@
 			// dbAdapter = new DrizzleDBAdapter();
 			// authAdapter = new DrizzleAuthAdapter();
 			throw new Error('SQL adapters not implemented yet');
+			throw new Error('SQL adapters not implemented yet');
 		} else {
 			throw new Error(`Unsupported DB_TYPE: ${privateEnv.DB_TYPE}`);
+			throw new Error(`Unsupported DB_TYPE: ${privateEnv.DB_TYPE}`);
 		}
 	} catch (error) {
 		const err = error as Error;
+		logger.error(`Error loading adapters: ${err.message}`, { error: err });
+		throw err;
 		logger.error(`Error loading adapters: ${err.message}`, { error: err });
 		throw err;
 	}
@@ -143,19 +141,7 @@
 			// Load roles and permissions after initialization
 			const roles = await authAdapter.getAllRoles();
 			const permissions = await authAdapter.getAllPermissions();
-<<<<<<< HEAD
 			setLoadedRolesAndPermissions(roles, permissions);
-=======
-
-			// Create a LoadedRolesAndPermissions object
-			const loadedData: LoadedRolesAndPermissions = {
-				roles,
-				permissions
-			};
-
-			// Pass the single object to setLoadedRolesAndPermissions
-			setLoadedRolesAndPermissions(loadedData);
->>>>>>> b8be3d6c
 			logger.info('Roles and permissions loaded.');
 		} else {
 			throw new Error('Authentication adapter not initialized');
