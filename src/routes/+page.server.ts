--- conflicted
+++ resolved
@@ -9,8 +9,8 @@
 // Paraglidejs
 import { setLanguageTag, sourceLanguageTag, availableLanguageTags } from '@src/paraglide/runtime';
 
-// Logger
-import logger from '@src/utils/logger.js';
+// Import logger
+import logger from '@utils/logger';
 
 // Define the available language tags for type safety
 type LanguageTag = (typeof availableLanguageTags)[number];
@@ -33,7 +33,6 @@
 	}
 
 	// Secure this page with session cookie
-<<<<<<< HEAD
 	const sessionId = cookies.get(SESSION_COOKIE_NAME);
 	console.log('Session ID:', sessionId);
 
@@ -51,35 +50,11 @@
 	// 		throw error(500, 'Failed to create a new session.');
 	// 	}
 	// }
-=======
-
-	let session_id = cookies.get(SESSION_COOKIE_NAME);
-	console.log('Session ID:', session_id);
-
-	// If no session ID is found, create a new session
-	if (!session_id) {
-		// console.log('Session ID is missing from cookies, creating a new session.');
-		try {
-			const newSession = await auth.createSession({ user_id: 'guestuser_id' });
-			const sessionCookie = auth.createSessionCookie(newSession);
-			cookies.set(sessionCookie.name, sessionCookie.value, sessionCookie.attributes);
-			session_id = sessionCookie.value;
-			// console.log('New session created:', session_id);
-		} catch (e) {
-			logger.error('Failed to create a new session:');
-			throw error(500, 'Internal Server Error');
-		}
-	}
->>>>>>> 8b594da3
 
 	// Validate the user's session
 	let user: any;
 	try {
-<<<<<<< HEAD
 		user = await auth.validateSession({ sessionId: sessionId! });
-=======
-		user = await auth.validateSession({ session_id });
->>>>>>> 8b594da3
 		console.log('User:', user);
 	} catch (e) {
 		console.error('Session validation failed:', e);
@@ -97,13 +72,8 @@
 		collections = await getCollections();
 		// console.log('Collections:', collections);
 	} catch (e) {
-<<<<<<< HEAD
-		console.error('Failed to get collections:', e);
-		throw error(500, 'Failed to retrieve collections.');
-=======
 		logger.error('Failed to get collections:', e as Error);
 		throw error(500, 'Internal Server Error');
->>>>>>> 8b594da3
 	}
 
 	const filteredCollections = Object.values(collections).filter((c: any) => c?.permissions?.[user.role]?.read !== false);
@@ -151,13 +121,13 @@
 
 		try {
 			// Assume a session creation method is called here and a session object is returned
-			const session = await auth.createSession({ user_id: 'someuser_id', expires: 3600000 });
+			const session = await auth.createSession({ userId: 'someuser_id', expires: 3600000 });
 			const sessionCookie = auth.createSessionCookie(session);
 
 			// Set the session cookie
 			cookies.set(sessionCookie.name, sessionCookie.value, { ...sessionCookie.attributes, httpOnly: true, secure: true });
 		} catch (e) {
-			console.error('Session creation failed:', e);
+			logger.error('Session creation failed:', e as Error);
 			throw error(500, 'Failed to create a session.');
 		}
 
