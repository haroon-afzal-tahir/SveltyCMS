// Add a function to set loaded roles and permissions
let loadedRoles: Role[] = [];
let loadedPermissions: Permission[] = [];
<<<<<<< HEAD

// Add a function to get loaded roles
export type LoadedRolesAndPermissions = {
	roles: Role[];
	permissions: Permission[];
};

// Add a function to set loaded roles and permissions
export function setLoadedRolesAndPermissions(data: LoadedRolesAndPermissions) {
	loadedRoles = data.roles;
	loadedPermissions = data.permissions;
}

// Add a function to get loaded roles
export function getLoadedRoles(): Role[] {
	return loadedRoles;
}

// Add a function to get loaded permissions
=======

export type LoadedRolesAndPermissions = {
	roles: Role[];
	permissions: Permission[];
};

export function setLoadedRolesAndPermissions(data: LoadedRolesAndPermissions) {
	loadedRoles = data.roles;
	loadedPermissions = data.permissions;
}

export function getLoadedRoles(): Role[] {
	return loadedRoles;
}

>>>>>>> b8be3d6c
export function getLoadedPermissions(): Permission[] {
	return loadedPermissions;
}

<<<<<<< HEAD
// Add a function to check if a role is an admin
=======
>>>>>>> b8be3d6c
export function isAdminRole(roleName: string): boolean {
	return roleName.toLowerCase() === 'admin';
}

<<<<<<< HEAD
// Add a function to get a role by name
=======
>>>>>>> b8be3d6c
export function getRoleByName(roleName: string): Role | undefined {
	return loadedRoles.find((role) => role.name.toLowerCase() === roleName.toLowerCase());
}

// List of possible permissions for simplicity and type safety.
export enum PermissionAction {
	Create = 'create', // Allows creating new content.
	Read = 'read', // Allows viewing content.
	Write = 'write', // Allows modifying existing content.
	Delete = 'delete' // Allows removing content.
}

// List of possible context types for simplicity and type safety.
export enum ContextType {
	Collection = 'collection', // Collection context
	Widget = 'widget', // Widget context
	System = 'system' // System context
}

export type RoleId = string;
export type PermissionId = string;

// Define the type for a PermissionConfig
export interface PermissionConfig {
	contextId: string; // This could be a collectionId or widgetId indicating scope
	requiredRole: RoleId; // The role that is required to perform the action
	action: PermissionAction; // The action that the role is allowed to perform
	contextType: ContextType | string; // The type of context that the role is allowed to perform the action in
}

// Permission interface to define what each permission can do
export interface Permission {
	permission_id: PermissionId; // Unique identifier for the permission
	name: string; // Name of the permission
	action: PermissionAction; // The action that the role is allowed to perform
	contextId: string; // This could be a collectionId or widgetId indicating scope
	description?: string; // Description of the permission
	contextType: ContextType | string; // Distinguishes between collections and widgets
	requiredRole: RoleId; // The role that is required to perform the action
	requires2FA?: boolean; // Indicates if this permission requires two-factor authentication
}

// Define the type for a Role with dynamically assigned permissions
export interface Role {
	role_id: RoleId; // Unique identifier for the role
	name: string; // Name of the role
	description?: string; // Description of the role
	permissions: PermissionId[]; // This includes permission IDs which can be resolved to actual permissions
}

// Define the type for RateLimit
export interface RateLimit {
	user_id: string; // The ID of the user
	action: PermissionAction; // The action being rate limited
	limit: number; // Number of allowed actions
	windowMs: number; // Time window in milliseconds
	current: number; // Current count of actions
	lastActionAt: Date; // Time of the last action
}

// User interface represents a user in the system.
export interface User {
	_id: string; // Unique identifier for the user
	email: string; // Email address of the user
	password?: string; // Hashed password of the user
	role: RoleId; // Role of the user (e.g., admin, developer, editor, user)
<<<<<<< HEAD
	permissions?: PermissionId[]; // Optional user-specific permissions
=======
>>>>>>> b8be3d6c
	username?: string; // Username of the user
	firstName?: string; // First name of the user
	lastName?: string; // Last name of the user
	locale?: string; // Locale of the user
	avatar?: string; // URL of the user's avatar image
	lastAuthMethod?: string; // The last authentication method used by the user
	lastActiveAt?: Date; // The last time the user was active
	expiresAt?: Date; // When the reset token expires
	isRegistered?: boolean; // Indicates if the user has completed registration
	failedAttempts?: number; // Tracks the number of consecutive failed login attempts
	blocked?: boolean; // Indicates if the user is blocked
	resetRequestedAt?: Date; // The last time the user requested a password reset
	resetToken?: string; // Token for resetting the user's password
	lockoutUntil?: Date | null; // Time until which the user is locked out of their account
	is2FAEnabled?: boolean; // Indicates if the user has enabled two-factor authentication
<<<<<<< HEAD
=======
	permissions?: PermissionId[]; // Optional user-specific permissions
>>>>>>> b8be3d6c
}

// Session interface represents a session in the system.
export interface Session {
	session_id: string; // Unique identifier for the session
	device_id: string; // ID of the device used for the session
	user_id: string; // The ID of the user who owns the session
	expires: Date; // When the session expires
}

// Token interface represents a token in the system.
export interface Token {
	token_id: string; // Unique identifier for the token
	user_id: string; // The ID of the user who owns the token
	token: string; // The token string
	email?: string; // Email associated with the token
	expires: Date; // When the token expires
}

// Collection interface to encapsulate permissions specific to collections.
export interface Collection {
	collection_id: string; // Unique identifier for the collection
	name: string; // Name of the collection
	permissions: PermissionId[]; // Permissions specific to this collection
}

// Define the type for a Cookie
export type Cookie = {
	name: string; // Name of the cookie
	value: string; // Value of the cookie
	// Attributes of the cookie
	attributes: {
		sameSite: boolean | 'lax' | 'strict' | 'none' | undefined;
		path: string;
		httpOnly: boolean;
		expires: Date;
		secure: boolean;
	};
};

<<<<<<< HEAD
=======
// Theme interface
export interface Theme {
	theme_id: string; // Unique identifier for the theme
	name: string; // Name of the theme
	path: string; // Path to the theme file
	isDefault: boolean; // Indicates if this is the default theme
	createdAt: Date; // When the theme was created
	updatedAt: Date; // When the theme was last updated
}

>>>>>>> b8be3d6c
// Utility function to check if the action is within the rate limit.
function checkRateLimit(rateLimits: RateLimit[], user_id: string, action: PermissionAction): boolean {
	const rateLimit = rateLimits?.find((rl) => rl.user_id === user_id && rl.action === action);
	if (rateLimit) {
		const now = new Date();
		const timePassed = now.getTime() - rateLimit.lastActionAt.getTime();
		if (timePassed < rateLimit.windowMs) {
			if (rateLimit.current >= rateLimit.limit) {
				return false;
			}
			rateLimit.current++;
		} else {
			rateLimit.current = 1;
			rateLimit.lastActionAt = now;
		}
	}
	return true;
}

// Main utility function to check if a user has a specific permission in a given context considering both user and role-based permissions.
export function hasPermission(user: User, action: PermissionAction, contextId: string, rateLimits: RateLimit[]): boolean {
	if (!checkRateLimit(rateLimits, user._id!, action)) {
		return false;
	}

	const userPermissions = user.permissions || [];
	const rolePermissions = getRoleByName(user.role)?.permissions || [];
<<<<<<< HEAD

	const allPermissions = [...userPermissions, ...rolePermissions];

=======

	const allPermissions = [...userPermissions, ...rolePermissions];

>>>>>>> b8be3d6c
	return allPermissions.some((permId) => {
		const perm = loadedPermissions.find((p) => p.permission_id === permId);
		return perm && perm.action === action && (perm.contextId === contextId || perm.contextId === 'global');
	});
}

// Icons for permissions
export const icon = {
	create: 'bi:plus-circle-fill',
	read: 'bi:eye-fill',
	write: 'bi:pencil-fill',
	delete: 'bi:trash-fill'
} as const;

// Color coding for permissions
export const color = {
	disabled: {
		create: 'variant-outline-primary',
		read: 'variant-outline-tertiary',
		write: 'variant-outline-warning',
		delete: 'variant-outline-error'
	},
	enabled: {
		create: 'variant-filled-primary',
		read: 'variant-filled-tertiary',
		write: 'variant-filled-warning',
		delete: 'variant-filled-error'
	}
} as const;

// Sanitizes a permissions dictionary by removing empty roles
export const sanitizePermissions = (permissions: Record<string, Record<string, boolean>>) => {
	const res = Object.entries(permissions).reduce(
		(acc, [role, actions]) => {
			const nonEmptyActions = Object.entries(actions).reduce(
				(actionAcc, [action, value]) => {
					if (value !== false) {
						actionAcc[action] = value;
					}
					return actionAcc;
				},
				{} as Record<string, boolean>
			);

			if (Object.keys(nonEmptyActions).length > 0) {
				acc[role] = nonEmptyActions;
			}
			return acc;
		},
		{} as Record<string, Record<string, boolean>>
	);

	return Object.keys(res).length === 0 ? undefined : res;
};

// Define the type for a Model
export interface Model<T> {
	create(data: Partial<T>): Promise<T>;
	findOne(query: Partial<T>): Promise<T | null>;
	find(query: Partial<T>): Promise<T[]>;
	updateOne(query: Partial<T>, update: Partial<T>): Promise<void>;
	deleteOne(query: Partial<T>): Promise<void>;
	countDocuments(query?: Partial<T>): Promise<number>;
}

// Define the type for a Widgets
export type WidgetId = string;

// Define the type for Schema
export interface Schema {
	icon?: string;
	status?: string;
	revision?: boolean;
	permissions?: RolePermissions;
	fields: any[];
}

// Define the type for role-based permissions
export interface RolePermissions {
	[role: string]: {
		[action in PermissionAction]?: boolean;
	};
}<|MERGE_RESOLUTION|>--- conflicted
+++ resolved
@@ -1,7 +1,6 @@
 // Add a function to set loaded roles and permissions
 let loadedRoles: Role[] = [];
 let loadedPermissions: Permission[] = [];
-<<<<<<< HEAD
 
 // Add a function to get loaded roles
 export type LoadedRolesAndPermissions = {
@@ -21,39 +20,16 @@
 }
 
 // Add a function to get loaded permissions
-=======
-
-export type LoadedRolesAndPermissions = {
-	roles: Role[];
-	permissions: Permission[];
-};
-
-export function setLoadedRolesAndPermissions(data: LoadedRolesAndPermissions) {
-	loadedRoles = data.roles;
-	loadedPermissions = data.permissions;
-}
-
-export function getLoadedRoles(): Role[] {
-	return loadedRoles;
-}
-
->>>>>>> b8be3d6c
 export function getLoadedPermissions(): Permission[] {
 	return loadedPermissions;
 }
 
-<<<<<<< HEAD
 // Add a function to check if a role is an admin
-=======
->>>>>>> b8be3d6c
 export function isAdminRole(roleName: string): boolean {
 	return roleName.toLowerCase() === 'admin';
 }
 
-<<<<<<< HEAD
 // Add a function to get a role by name
-=======
->>>>>>> b8be3d6c
 export function getRoleByName(roleName: string): Role | undefined {
 	return loadedRoles.find((role) => role.name.toLowerCase() === roleName.toLowerCase());
 }
@@ -119,11 +95,7 @@
 	_id: string; // Unique identifier for the user
 	email: string; // Email address of the user
 	password?: string; // Hashed password of the user
-	role: RoleId; // Role of the user (e.g., admin, developer, editor, user)
-<<<<<<< HEAD
-	permissions?: PermissionId[]; // Optional user-specific permissions
-=======
->>>>>>> b8be3d6c
+	role: string; // Role of the user (e.g., admin, developer, editor, user)
 	username?: string; // Username of the user
 	firstName?: string; // First name of the user
 	lastName?: string; // Last name of the user
@@ -139,10 +111,7 @@
 	resetToken?: string; // Token for resetting the user's password
 	lockoutUntil?: Date | null; // Time until which the user is locked out of their account
 	is2FAEnabled?: boolean; // Indicates if the user has enabled two-factor authentication
-<<<<<<< HEAD
-=======
-	permissions?: PermissionId[]; // Optional user-specific permissions
->>>>>>> b8be3d6c
+	permissions?: Permission[]; // Optional user-specific permissions
 }
 
 // Session interface represents a session in the system.
@@ -183,19 +152,22 @@
 	};
 };
 
-<<<<<<< HEAD
-=======
-// Theme interface
-export interface Theme {
-	theme_id: string; // Unique identifier for the theme
-	name: string; // Name of the theme
-	path: string; // Path to the theme file
-	isDefault: boolean; // Indicates if this is the default theme
-	createdAt: Date; // When the theme was created
-	updatedAt: Date; // When the theme was last updated
-}
-
->>>>>>> b8be3d6c
+// Utility function to check if a user has a specific permission in a given context.
+function hasUserPermission(user: User, action: PermissionAction, contextId: string): boolean {
+	return (
+		user.permissions?.some(
+			(permission) => permission.action === action && (permission.contextId === contextId || permission.contextId === 'global')
+		) ?? false
+	);
+}
+
+// Utility function to check if a role has a specific permission in a given context.
+function hasRolePermission(role: Role, action: PermissionAction, contextId: string): boolean {
+	return role.permissions.some(
+		(permission) => permission.action === action && (permission.contextId === contextId || permission.contextId === 'global')
+	);
+}
+
 // Utility function to check if the action is within the rate limit.
 function checkRateLimit(rateLimits: RateLimit[], user_id: string, action: PermissionAction): boolean {
 	const rateLimit = rateLimits?.find((rl) => rl.user_id === user_id && rl.action === action);
@@ -223,15 +195,9 @@
 
 	const userPermissions = user.permissions || [];
 	const rolePermissions = getRoleByName(user.role)?.permissions || [];
-<<<<<<< HEAD
 
 	const allPermissions = [...userPermissions, ...rolePermissions];
 
-=======
-
-	const allPermissions = [...userPermissions, ...rolePermissions];
-
->>>>>>> b8be3d6c
 	return allPermissions.some((permId) => {
 		const perm = loadedPermissions.find((p) => p.permission_id === permId);
 		return perm && perm.action === action && (perm.contextId === contextId || perm.contextId === 'global');
