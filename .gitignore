.DS_Store

# sveltekit
/build
/.svelte-kit
/package
package-lock.json
node_modules
vite.config.js.timestamp-*
vite.config.ts.timestamp-*

# secrets
/config/private.ts
/config/public.ts
/data.json

# Backup folder under config
/config/backup/

# SveltyCMS
/tmp
trash/
media/
mediaFiles/
collections/
logs/

# debug
npm-debug.log*
pnpm-debug.log*
yarn-debug.log*
yarn-error.log*

# build
/test-results/
/playwright-report/
/playwright/.cache/
/error-screenshot.png

<<<<<<< HEAD
# rust
/data.json
/indexes
/*.bin
=======
# Rust
/data.json
/indexes
/*.bin

>>>>>>> 8b594da3
<|MERGE_RESOLUTION|>--- conflicted
+++ resolved
@@ -37,15 +37,7 @@
 /playwright/.cache/
 /error-screenshot.png
 
-<<<<<<< HEAD
-# rust
-/data.json
-/indexes
-/*.bin
-=======
 # Rust
 /data.json
 /indexes
-/*.bin
-
->>>>>>> 8b594da3
+/*.bin